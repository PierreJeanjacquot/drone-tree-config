package scm_clients

import (
	"context"
	"fmt"
<<<<<<< HEAD
	"sync"
=======
>>>>>>> e6497257

	"github.com/drone/drone-go/drone"
	"github.com/google/go-github/github"
	"github.com/google/uuid"
	"github.com/sirupsen/logrus"
	"golang.org/x/oauth2"
)

type GithubClient struct {
	delegate *github.Client
	repo     drone.Repo
}

var (
	lock sync.Mutex
	ghClient *github.Client
)

// NewGitHubClient creates a GithubClient which can be used to send requests to the Github API
func NewGitHubClient(ctx context.Context, uuid uuid.UUID, server string, token string, repo drone.Repo) (ScmClient, error) {
	client, err := getClientDelegate(ctx, server, token)
	if err != nil {
		logrus.Errorf("%s Unable to connect to Github: '%v'", uuid, err)
		return nil, err
	}

	return GithubClient{
		delegate: client,
		repo:     repo,
	}, nil
}

func getClientDelegate(ctx context.Context, server string, token string) (*github.Client, error) {
	lock.Lock()
	defer lock.Unlock()

	// return pre-existing client delegate
	if ghClient != nil {
		return ghClient, nil
	}

	// create a new one
	trans := oauth2.NewClient(ctx, oauth2.StaticTokenSource(
		&oauth2.Token{AccessToken: token},
	))
	if server == "" {
		ghClient = github.NewClient(trans)
	} else {
		var err error
		ghClient, err = github.NewEnterpriseClient(server, server, trans)
		if err != nil {
			return nil, err
		}
	}

	return ghClient, nil
}

func (s GithubClient) ChangedFilesInPullRequest(ctx context.Context, pullRequestID int) ([]string, error) {
	var changedFiles []string
	opts := &github.ListOptions{}

	for {
		files, resp, err := s.listFiles(ctx, pullRequestID, opts)
		if err != nil {
			return nil, err
		}
		for _, file := range files {
			changedFiles = append(changedFiles, *file.Filename)
		}
		if resp.NextPage == 0 {
			break
		}
		opts.Page = resp.NextPage
	}

	return changedFiles, nil
}

func (s GithubClient) ChangedFilesInDiff(ctx context.Context, base string, head string) ([]string, error) {
	var changedFiles []string
	changes, _, err := s.compareCommits(ctx, base, head)
	if err != nil {
		return nil, err
	}
	for _, file := range changes.Files {
		changedFiles = append(changedFiles, *file.Filename)
	}
	return changedFiles, nil
}

func (s GithubClient) GetFileContents(ctx context.Context, path string, commitRef string) (content string, err error) {
	data, _, _, err := s.getContents(ctx, path, commitRef)
	if data == nil {
		err = fmt.Errorf("failed to get %s: is not a file", path)
	}
	if err != nil {
		return "", err
	}
	return data.GetContent()
}

func (s GithubClient) GetFileListing(ctx context.Context, path string, commitRef string) (
	fileListing []FileListingEntry, err error) {
	_, ls, _, err := s.getContents(ctx, path, commitRef)
	var result []FileListingEntry

	if err != nil {
		return result, err
	}

	for _, f := range ls {
		fileListingEntry := FileListingEntry{
			Path: *f.Path,
			Name: *f.Name,
			Type: *f.Type,
		}
		result = append(result, fileListingEntry)
	}
	return result, err
}

func (s GithubClient) listFiles(ctx context.Context, number int, opts *github.ListOptions) (
	[]*github.CommitFile, *github.Response, error) {
	return s.delegate.PullRequests.ListFiles(ctx, s.repo.Namespace, s.repo.Name, number, opts)
}

func (s GithubClient) compareCommits(ctx context.Context, base, head string) (
	*github.CommitsComparison, *github.Response, error) {
	return s.delegate.Repositories.CompareCommits(ctx, s.repo.Namespace, s.repo.Name, base, head)
}

func (s GithubClient) getContents(ctx context.Context, path string, commitRef string) (
	fileContent *github.RepositoryContent, directoryContent []*github.RepositoryContent, resp *github.Response, err error) {
	opts := &github.RepositoryContentGetOptions{Ref: commitRef}
	return s.delegate.Repositories.GetContents(ctx, s.repo.Namespace, s.repo.Name, path, opts)
}<|MERGE_RESOLUTION|>--- conflicted
+++ resolved
@@ -3,10 +3,7 @@
 import (
 	"context"
 	"fmt"
-<<<<<<< HEAD
 	"sync"
-=======
->>>>>>> e6497257
 
 	"github.com/drone/drone-go/drone"
 	"github.com/google/go-github/github"
